# Changelog

All notable changes to this project will be documented in this file.

The format is based on [Keep a Changelog](http://keepachangelog.com/en/1.0.0/)
and this project adheres to [Semantic Versioning](http://semver.org/spec/v2.0.0.html).

## [Unreleased]

<<<<<<< HEAD
### Added

- Rule `passesAnyOf()` to perform branching validation.
=======
### Changed

- Rule `number()` now supports a flag to make it return `false` for infinite numbers ([#76](https://github.com/imbrn/v8n/issues/76))

### Deprecated

- From **v2.0.0**: Rule `number()` will return `false` for infinite values by default
>>>>>>> e3ef5a2b

## [1.1.2] - 2018-07-26

### Fixed

- Issue with `schema()` not validating at deeper levels properly.

## [1.1.0] - 2018-07-25

### Added

- Ability to receive all validation errors for a value with `testAll()`.
- Ability to create and test asynchronous rules with `testAsync()`.
- Rule `object()` to check whether a value is an object.
- Rule `schema()` to validate the schema of an object.
- Modifier `some` to verify that at least one value in an array passes a rule.
- Modifier `every` to verify that all values in an array pass a rule.

### Changed

- Made `ValidationException` inherit from JavaScript's built-in `Error`.
- Rewrote documentation and moved it from the README to a website using VuePress.
- Made the validation object immutable.

### Fixed

- Build process now properly transpiles modules from ES6 to ES5. ([#44](https://github.com/imbrn/v8n/issues/44))

[unreleased]: https://github.com/imbrn/v8n/compare/v1.1.2...HEAD
[1.1.2]: https://github.com/imbrn/v8n/compare/v1.1.1...v1.1.2
[1.1.0]: https://github.com/imbrn/v8n/compare/v0.0.1...v1.1.0<|MERGE_RESOLUTION|>--- conflicted
+++ resolved
@@ -7,11 +7,10 @@
 
 ## [Unreleased]
 
-<<<<<<< HEAD
 ### Added
 
 - Rule `passesAnyOf()` to perform branching validation.
-=======
+
 ### Changed
 
 - Rule `number()` now supports a flag to make it return `false` for infinite numbers ([#76](https://github.com/imbrn/v8n/issues/76))
@@ -19,7 +18,6 @@
 ### Deprecated
 
 - From **v2.0.0**: Rule `number()` will return `false` for infinite values by default
->>>>>>> e3ef5a2b
 
 ## [1.1.2] - 2018-07-26
 
